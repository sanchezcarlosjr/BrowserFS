--- conflicted
+++ resolved
@@ -6,11 +6,7 @@
 import {default as Stats, FileType} from '../core/node_fs_stats';
 import PreloadFile from '../generic/preload_file';
 import LockedFS from '../generic/locked_fs';
-<<<<<<< HEAD
 import * as path from 'path';
-=======
-import path = require('path');
->>>>>>> 1b5c0df1
 const deletionLogPath = '/.deletedFiles.log';
 
 /**
